# ----------------------------------------------------------------------
# Copyright (c) 2014 Rafael Gonzalez.
#
# See the LICENSE file for details
# ----------------------------------------------------------------------

#--------------------
# System wide imports
# -------------------

from __future__ import division

import datetime
import re
import math
from collections import deque

# ---------------
# Twisted imports
# ---------------

from twisted.logger              import Logger, LogLevel
from twisted.internet            import reactor, defer, task
from twisted.internet.defer      import inlineCallbacks
from twisted.protocols.basic     import LineOnlyReceiver
from twisted.internet.protocol   import ClientFactory


#--------------
# local imports
# -------------

from .      import PY2

# ----------------
# Module constants
# ----------------
# Constants belonging the EMA Protocol v2, for portability issues
# EMA protocol is sometimes revised
#
VERSION = 2

# EMA send status messages every 5 seconds
PERIOD = 5

# Status message length including ( and ) 
STATLEN = 83            

# -------------------------------------------------------
# OFFSETS IN GEHERAL STATUS MESSAGE
# 'end' constants are 1 character past the given field , 
# to directly use in string slicing with [:]
# These constants are for internal use only
# --------------------------------------------------------

SRRB = 1          # Status Roof Relay Begin
SRRE = SRRB + 1      # Status Roof Relay End

SARB = 2             # Status Aux Relay Begin
SARE = SARB + 1      # Status Aux Relay End

SPSB = 3             # Status Power Supply Begin
SPSE = SPSB + 1      # Status Power Supply End

SRAB = 5       # Status Rain Detector Begin
SRAE = SRAB + 3      # Status Rain Detector End

SCLB = 9       # Status Cloud sensor Begin
SCLE = SCLB + 3      # Status Cloud Sensor Emd

SCBB = 13         # Status Calibrated Barometric pressure Begin
SCBE = SCBB + 5      # Status Calibrated Barometric oressure End

SABB = 19         # Status Absolute Barometric pressure Begin
SABE = SABB + 5      # Status Absolute Barometric pressuer End

SPCB = 25         # Status Pluviometer Current value Begin
SPCE = SPCB +  4  # Status Pluviometer Current value End

SPAB = 30         # Status Pluviometer Accumulated value Begin
SPAE = SPAB + 4      # Status Pluviometer Accumulated value End

SPYB = 35         # Status Pyrometer Begin
SPYE = SPYB + 3   # Status Pyrometer End

SPHB = 39         # Status Photometer Begin
SPHE = SPHB + 5      # Status Photometer End

SATB = 45         # Status Ambient Temperature Begin
SATE = SATB + 4   # Status Ambient Temperature End

SRHB = 50         # Status Relative Humidity Begin
SRHE = SRHB + 3   # Status Relative Humidity End

SDPB = 54         # Status Dew Point Begin
SDPE = SDPB + 4   # Status Dew Point End

SAAB = 64         # Status Anemometer Accumlated value Begin
SAAE = SAAB + 3   # Status Anemometer Accumulated value End

SACB = 68         # Status Anemometer Current wind Begin
SACE = SACB + 4   # Status Anemometer Curent wind End

SWDB = 73         # Status Wind Direction Begin
SWDE = SWDB + 3   # Status Wind direction End

SMTB = 77         # Status Message Type Begin
SMTE = SMTB + 1   # Status Message Type End

SMFB = 78         # Status Message Flash Page Begin
SMFE = SMFB + 4   # Status Message Flash Page End 

# Status Message Types
MTCUR = 'a'       # Current values status message type
MTHIS = 't'       # 24h historic values message type
MTISO = '0'       # 24h isolated historic values message type
MTMIN = 'm'       # daily minima message type
MTMAX = 'M'       # daily maxima message type

STATUS_TYPE = {
  'a' : 'current',
  't' : 'historic',
  'm' : 'minima',
  'M' : 'maxima',
  '0' : 'isolated' 
}

# Independen Thermpile message
THERMOINF = 4     # Thermopile digit string offset ('0' = infrared ; '1' = ambient)

# Offset to magnitude visual digits (18:35:43 mv:24.00)
MVI = 13 # Integer part
MVD = 16 # decimal part

# Timestamp format, the EMA way
EMA_STRFTIME = "(%H:%M:%S %d/%m/%Y)"


K_INV_LOG10_2_5 = 1.0/math.log10(2.5)
K_INV_230      = (1.0/230)

# When everithing goes wrong in computing magnitude
MAG_CLIP_VALUE = 24

# -------------------------------------------
# Indexes to the decoded status message array
# -------------------------------------------

ROOF_RELAY     =  0
AUX_RELAY      =  1
POWER_VOLT     =  2
RAIN_PROB      =  3
CLOUD_LEVEL    =  4
ABS_PRESSURE   =  5
CAL_PRESSURE   =  6
CUR_PLUVIOM    =  7
ACC_PLUVIOM    =  8
PYRANOMETER    =  9
PHOTOM_FREQ    = 10
AMB_TEMP       = 11
HUMIDITY       = 12
DEW_POINT      = 13
CUR_WIND_SPEED = 14
AVE_WIND_SPEED = 15
WIND_DIRECTION = 16

# Unsolicited Responses Patterns
UNSOLICITED_RESPONSES = (
    {
        'name'    : 'Current status message',
        'pattern' : '^\(.{76}a\d{4}\)',       
    },
    {
        'name'    : 'Photometer begin',
        'pattern' : '^\(\d{2}:\d{2}:\d{2} wait\)',            
    },
    {
        'name'    : 'Photometer end',
        'pattern' : '^\(\d{2}:\d{2}:\d{2} mv:(\d{2}\.\d{2})\)',            
    },
    {
        'name'    : 'Thermopile I2C',
        'pattern' : '^\(>10[01] ([+-]\d+\.\d+)\)',            
    },
)

UNSOLICITED_PATTERNS = [ re.compile(ur['pattern']) for ur in UNSOLICITED_RESPONSES ]

# -----------------------
# Module global variables
# -----------------------

log  = Logger(namespace='serial')
log2 = Logger(namespace='protoc')

# ----------------
# Module functions
# ----------------

def encodeFreq(hertz):
    '''Encode frequency in Hertz into EMA format field'''
    hertz *= 1000               # to milihertz
    exp = 0
    while hertz > 9999:
        hertz /= 10
        exp += 1
    return "%d%04d" % (exp, hertz)
        
def decodeFreq(enc):
    '''
    Decode a EMMMM frequency EMA format fragment. 
    Returns frequency in Hertz
    '''
    exp  = int(enc[0])-3
    mant = int(enc[1:5])
    return round(mant*math.pow(10, exp), 3)
        
# --------------------------------------------------------------------
# Visual magnitude computed by the following C function
# --------------------------------------------------------------------
# float HzToMag(float HzTSL ) 
# {
#  float mv;
#     mv = HzTSL/230.0;             // Iradiancia en (uW/cm2)/10
#     if (mv>0){
#        mv = mv * 0.000001;       //irradiancia en W/cm2
#        mv = -1*(log10(mv)/log10(2.5));    //log en base 2.5
#        if (mv < 0) mv = 24;
#     }
#     else mv = 24;
#
#     return mv;
#}
# --------------------------------------------------------------------

def magnitude(frequency):
   '''Extract and Transform into Visual maginitued per arcsec 2'''
   mv = frequency * K_INV_230 * 1.0e-6
   if mv > 0.0:
      mv = -1.0 * math.log10(mv) * K_INV_LOG10_2_5
      mv = MAG_CLIP_VALUE if mv < 0.0 else mv
   else:
      mv = MAG_CLIP_VALUE
   return round(mv,1)


def match_unsolicited(line):
    '''Returns matched command descriptor or None'''
    for regexp in UNSOLICITED_PATTERNS:
        matchobj = regexp.search(line)
        if matchobj:
            log.debug("matched {pattern}", pattern=UNSOLICITED_RESPONSES[UNSOLICITED_PATTERNS.index(regexp)]['name'])
            return UNSOLICITED_RESPONSES[UNSOLICITED_PATTERNS.index(regexp)], matchobj
    return None, None

def decodeStatus(line):
  '''Decode an EMA status line'''
  #status = { 'rev': VERSION, 'tstamp': timestamp.strftime(TSTAMP_FORMAT) }
  status            = []
  status.append(line[SRRB])                              # Roof Relay state character
  status.append(line[SARB])                              # Aux Relay state character
  status.append(round(ord(line[SPSB])       * 0.10, 1))  # Volts
  status.append(round(int(line[SRAB:SRAE])  * 0.10, 1))  # Rain %
  status.append(round(int(line[SCLB:SCLE])  * 0.10, 1))  # Cloud %
  status.append(round(int(line[SABB:SABE])  * 0.10, 1))  # Abs Press HPa
  status.append(round(int(line[SCBB:SCBE])  * 0.10, 1))  # Calib Press HPa
  status.append(round(int(line[SPCB:SPCE])  * 0.10, 1))  # Current pluviom mm
  status.append(int(line[SPAB:SPAE]))                    # Accumulated pluviom mm
  status.append(round(int(line[SPYB:SPYE])  * 0.10, 1))  # Pyranomenter %
  status.append(decodeFreq(line[SPHB:SPHE]))             # Photometer Hz
  status.append(round(int(line[SATB:SATE]) * 0.10, 1))   # Ambient Temp deg C
  status.append(round(int(line[SRHB:SRHE]) * 0.10, 1))   # Humidity %
  status.append(round(int(line[SDPB:SDPE]) * 0.10, 1))   # Dew Point deg C
  status.append(round(int(line[SACB:SACE]) * 0.10, 1))   # Wind Speed Km/h
  status.append(int(line[SAAB:SAAE]))                    # Wind Speedn 10 min Km/h
  status.append(int(line[SWDB:SWDE]))                    # Wind direction, degrees
  #status['type']    = STATUS_TYPE[line[SMTB:SMTE]]      # status type
  page = int(line[SMFB:SMFE])                            # Flash page number
  return status, page


# ----------
# Exceptions
# ----------

class EMARangeError(ValueError):
    '''Command value out of range'''
    def __str__(self):
        s = self.__doc__
        if self.args:
            s = '{0}: <{1}> ({2}) not in {3}'.format(s, self.args[0], self.args[1], self.args[2])
        s = '{0}.'.format(s)
        return s

class EMAReturnError(EMARangeError):
    '''Command return value out of range'''
    pass


class EMAError(Exception):
    '''Base class for all exceptions below'''
    pass


class EMATimeoutError(EMAError):
    '''EMA no responding to command'''
    def __str__(self):
        s = self.__doc__
        if self.args:
            s = "{0}: '{1}'".format(s, self.args[0])
        s = '{0}.'.format(s)
        return s

# -------
# Classes
# -------


# ------------------------------------------------------------------------------
# ------------------------------------------------------------------------------
# ------------------------------------------------------------------------------

class Interval(object):
    '''
    This class build automatically incrementing interval objects, 
    to be used in requests timeouts.
    
    Use like:
    C{interval = Interval()}
    C{Interval.maxDelay = 16}
    C{t = interval()}
    C{t = interval()}

    @var initial:  Initial interval value, in seconds.
    @var maxDelay: maximun interval value produced, in seconds.
    @var factor:   multiplier for the next interval.
    '''
  
    def __init__(self, initial=1, maxDelay=256, factor=2):
        '''Initialize interval object'''
        self.initial = initial
        self.factor = factor
        self.maxDelay = max(initial, maxDelay)
        self._value   = self.initial


    def __call__(self):
        '''Call the interval with an id and produce a new value for that id'''
        self._value *= self.factor
        self._value = min(self._value, self.maxDelay)
        return self._value


# EMA Commands consists of request messages like (<weq>) 
# and one or more response messages like (<resp1>)(<resp2>)(<resp3>)
# The usual kind of command is one that sets or gets a configurable
# parameter and only one of the responses above contains the desired value.
# Parameters are usually numeric physical quantities, 
# subject to an SCALE value to accomodate the message format.
# The base Command class implementation addresses this kind of most 
# common command class. Other specific subclasses address specific responses
# due to datatypes used (dates, string labels, etc.)
#
# Bulk Dump commands extend this behaviour by repeating 
# (<resp1>)(<resp2>)(<resp3>) responses a number of times.
#
# The use of Class variables as constants, not even referenced in the base class
# allows us to define commands in an extremely compatc way

class Command(object):
    '''
    Generic Command for the most common type of commands
    Uppercase class variables must be defined in the proper subclasses.
    '''

    def __init__(self):
        # Request format
        self.ackPat   = [ re.compile(pat) for pat in self.ACK_PATTERNS ]
        self.N        = len(self.ackPat)
        self.name     = self.__doc__
        self.encoded  = None
        self.selindex = 0 if self.N == 1 else self.ACK_INDEX
        self.reset()

    # ----------
    # Public API
    # ----------

    def encode(self):
        '''
        Simple encoding implementation. May be overriden by subclasses
        '''
        self.encoded = self.CMDFORMAT


    def getEncoded(self):
        '''
        Default implementation is to return the cached result
        '''
        return str(self.encoded) if PY2 else bytes(self.encoded)


    def decode(self, line):
        '''
        Generic decoding algorithm for commands
        Must again and again until returns True
        '''
        matchobj = self.ackPat[self.i].search(line)
        if not matchobj:
            handled = False; finished = False
            log.debug("Line does not match {command.name} response", command=self)
        elif self.i  < self.N - 1:
            self.response.append(line)
            self.matchobj.append(matchobj)   
            self.i += 1
            handled = True; finished = False
            log.debug("Matched {command.name} response, awaiting data", command=self)
        else:
            self.response.append(line)
            self.matchobj.append(matchobj)
            handled = True; finished = True
            log.debug("Matched {command.name} response, command complete", command=self)
        return handled, finished


    def getResult(self):
        '''
        Returns a response.
        Must be called only after decode() returns True
        '''
        if self.TYPE == str:
            result = self.MAPPING[int(self.matchobj[self.selindex].group(1))]
            if result not in self.RANGE: 
                raise EMAReturnError(self.__class__.__name__, result, self.RANGE)
        else:
            result = self.TYPE(int(self.matchobj[self.selindex].group(1)) / self.SCALE)
            if not (self.RANGE[0] <= result <= self.RANGE[1]): 
                raise EMAReturnError(self.__class__.__name__, result, self.RANGE)
        return result

   
    def reset(self):
        '''reinitialization for retries after a timeout'''
        self.i         = 0
        self.response  = []
        self.matchobj  = []
   



# ------------------------------------------------------------------------------

class GetCommand(Command):
    '''Abstract Get Command'''
 
    def __init__(self):
        # Request format
        Command.__init__(self)


# ------------------------------------------------------------------------------

class SetCommand(Command):
    '''Abstract Get Command'''
 
    def __init__(self, value):
        # Request format
        Command.__init__(self)
        self.value = value if (self.TYPE == datetime.datetime) or (self.TYPE == datetime.time) else self.TYPE(value)
        if self.TYPE == str:
            if self.value not in self.RANGE: 
                raise EMARangeError(self.__class__.__name__, self.value, self.RANGE)
        else:
            if not (self.RANGE[0] <= self.value <= self.RANGE[1]): 
                raise EMARangeError(self.__class__.__name__, self.value, self.RANGE)


    def encode(self):
        self.encoded = self.CMDFORMAT.format(int(self.value * self.SCALE))



# ------------------------------------------------------------------------------
#                               REAL TIME CLOCK COMMANDS
# ------------------------------------------------------------------------------

class GetRTCDateTime(GetCommand):
    '''Get Real Time Clock Date & Time Command'''
    TYPE            = datetime.datetime 
    RANGE           = [datetime.datetime(2016, 1, 1), datetime.datetime(2100, 12, 31)]
    CMDFORMAT       = '(y)'
    ACK_PATTERNS    = [ '^\(\d{2}:\d{2}:\d{2} \d{2}/\d{2}/\d{4}\)' ]
    EMA_TIME_FORMAT = '(%H:%M:%S %d/%m/%Y)'
    RETRIES         = 2
    TIMEOUT         = {'min': 1, 'max': 128, 'factor': 2}

    def getResult(self):
        result = datetime.datetime.strptime(self.response[0], self.EMA_TIME_FORMAT)
        if not (self.RANGE[0] <= result <= self.RANGE[1]): 
                raise EMAReturnError(self.__class__.__name__, result, self.RANGE)
        return result

# ------------------------------------------------------------------------------

class SetRTCDateTime(SetCommand):
    '''Set Real Time Clock Date & Time Command'''
    TYPE            = datetime.datetime
    RANGE           = [datetime.datetime(2016, 1, 1), datetime.datetime(2100, 12, 31)]
    CMDFORMAT       = '(Y%d%m%y%H%M%S)'
    ACK_PATTERNS    = [ '\(\d{2}:\d{2}:\d{2} \d{2}/\d{2}/\d{4}\)']
    EMA_TIME_FORMAT = '(%H:%M:%S %d/%m/%Y)'
    RETRIES         = 2
    TIMEOUT         = {'min': 1, 'max': 128, 'factor': 2}


    def __init__(self, value):
        self.renew = False
        Command.__init__(self)
        if value is None:
            self.renew = True
            self.value = datetime.datetime.utcnow()+datetime.timedelta(seconds=0.5)
        else:
            self.value = value
        if not (self.RANGE[0] <= self.value <= self.RANGE[1]): 
            raise EMARangeError(self.__class__.__name__, self.value, self.RANGE)

    def encode(self):
        self.encoded = self.value.strftime(self.CMDFORMAT)

    def getEncoded(self):
        if self.renew:
            self.value = datetime.datetime.utcnow()+datetime.timedelta(seconds=0.5)
            self.encoded = self.value.strftime(self.CMDFORMAT)
        return self.encoded

    def getResult(self):
        return  datetime.datetime.strptime(self.response[0], self.EMA_TIME_FORMAT)

# ------------------------------------------------------------------------------
#                               WATCHDOG COMMANDS
# ------------------------------------------------------------------------------

class Ping(GetCommand):
    '''Ping'''
    TYPE         = str
    RANGE        = [ '( )' ]
    CMDFORMAT    = '( )'
    ACK_PATTERNS = [ '^\( \)' ]
    RETRIES      = 0
    TIMEOUT      = {'min': 2, 'max': 128, 'factor': 2}


    def getResult(self):
        return self.response[0]


class GetWatchdogPeriod(GetCommand):
    '''Get Watchdog Period Command'''
    TYPE         = int
    RANGE        = [0, 999]
    CMDFORMAT    = '(t)'
    ACK_PATTERNS = [ '^\(T(\d{3})\)' ]
    ACK_INDEX    = 0
    UNITS        = 'sec'
    SCALE        = 1
    RETRIES      = 2
    TIMEOUT      = {'min': 2, 'max': 128, 'factor': 2}
    

class SetWatchdogPeriod(SetCommand):
    '''Set Watchdog Period Command'''
    TYPE         = int
    RANGE        = [0, 999]
    CMDFORMAT    = '(T{:03d})'
    ACK_PATTERNS = [ '^\(T(\d{3})\)' ]
    ACK_INDEX    = 0
    SCALE        = 1
    UNITS        = 'sec'
    RETRIES      = 2
    TIMEOUT      = {'min': 2, 'max': 128, 'factor': 2}
    

# ------------------------------------------------------------------------------
#                               ANEMOMETER COMMANDS
# ------------------------------------------------------------------------------


class GetCurrentWindSpeedThreshold(GetCommand):
    '''Get Current Wind Speed Threshold Command'''
    TYPE         = int
    RANGE        = [0, 999]
    CMDFORMAT    = '(w)'
    ACK_PATTERNS = [ '^\(W(\d{3})\)' ]
    SCALE        = 1
    UNITS        = 'Km/h'
    RETRIES      = 2
    TIMEOUT      = {'min': 2, 'max': 128, 'factor': 2}
    
    
class SetCurrentWindSpeedThreshold(SetCommand):
    '''Set Current Wind Speed Threshold Command'''
    TYPE         = int
    RANGE        = [0, 999]
    CMDFORMAT    = '(W{:03d})'
    ACK_PATTERNS = [ '^\(W(\d{3})\)' ]
    SCALE        = 1
    UNITS        = 'Km/h'
    RETRIES      = 2
    TIMEOUT      = {'min': 2, 'max': 128, 'factor': 2}
   

# ------------------------------------------------------------------------------

class GetAverageWindSpeedThreshold(GetCommand):
    '''Get 10min Average Wind Speed Threshold Command'''
    TYPE         = int
    RANGE        = [0, 999]
    CMDFORMAT    = '(o)'
    ACK_PATTERNS = [ '^\(O(\d{3})\)' ]
    SCALE        = 1
    UNITS        = 'Km/h'
    RETRIES      = 2
    TIMEOUT      = {'min': 2, 'max': 128, 'factor': 2}
    
 
class SetAverageWindSpeedThreshold(SetCommand):
    '''Set 10min Average Wind Speed Threshold Command'''
    TYPE         = int
    RANGE        = [0, 999]
    CMDFORMAT    = '(O{:03d})'
    ACK_PATTERNS = [ '^\(O(\d{3})\)' ]
    SCALE        = 1
    UNITS        = 'Km/h'
    RETRIES      = 2
    TIMEOUT      = {'min': 2, 'max': 128, 'factor': 2}
    

# ------------------------------------------------------------------------------

class GetAnemometerCalibrationConstant(GetCommand):
    '''Get Anemometer Calibration Constant'''
    TYPE         = int
    RANGE        = [0, 999]
    CMDFORMAT    = '(a)'
    ACK_PATTERNS = [ '^\(A(\d{3})\)' ]
    SCALE        = 1
    UNITS        = 'Unknown'
    RETRIES      = 2
    TIMEOUT      = {'min': 2, 'max': 128, 'factor': 2}
     

class SetAnemometerCalibrationConstant(SetCommand):
    '''Set Anemometer Calibration Constant'''
    TYPE         = int
    RANGE        = [0, 999]
    CMDFORMAT    = '(A{:03d})'
    ACK_PATTERNS = [ '^\(A(\d{3})\)' ]
    SCALE        = 1
    UNITS        = 'Unknown'
    RETRIES      = 2
    TIMEOUT      = {'min': 2, 'max': 128, 'factor': 2}
   
# ------------------------------------------------------------------------------

class GetAnemometerModel(GetCommand):
    '''Get Anemometer Model Command'''
    TYPE         = str
    RANGE        = ['TX20', 'Simple']
    CMDFORMAT    = '(z)'
    ACK_PATTERNS = [ '^\(Z(\d{3})\)' ]
    MAPPING      = { 1: 'TX20', 0: 'Simple'}
    RETRIES      = 2
    TIMEOUT      = {'min': 2, 'max': 128, 'factor': 2}

       

class SetAnemometerModel(SetCommand):
    '''Set Anemometer Model Command'''
    TYPE         = str
    RANGE        = ['TX20', 'Simple']
    CMDFORMAT    = '(Z{:03d})'
    ACK_PATTERNS = [ '^\(Z(\d{3})\)' ]
    MAPPING      = {'TX20': 1, 'Simple': 0 }
    INV_MAPPING  = { 1: 'TX20', 0: 'Simple'}
    RETRIES      = 2
    TIMEOUT      = {'min': 2, 'max': 128, 'factor': 2}

    def encode(self):
        self.encoded = self.CMDFORMAT.format(self.MAPPING[self.value])
    
    def getResult(self):
        return self.INV_MAPPING[int(self.matchobj[0].group(1))]

# ------------------------------------------------------------------------------
#                               BAROMETER COMMANDS
# ------------------------------------------------------------------------------

class GetBarometerHeight(GetCommand):
    '''Get Barometer Height Command'''
    TYPE         = int
    RANGE        = [0, 99999]
    CMDFORMAT    = '(m)'
    ACK_PATTERNS = [ '^\(M(\d{5})\)' ]
    SCALE        = 1
    UNITS        = 'm.'
    RETRIES      = 2
    TIMEOUT      = {'min': 2, 'max': 128, 'factor': 2}
   

class SetBarometerHeight(SetCommand):
    '''Set Barometer Height Command'''
    TYPE         = int
    RANGE        = [0, 99999]
    CMDFORMAT    = '(M{:05d})'
    ACK_PATTERNS = [ '^\(M(\d{5})\)' ]
    SCALE        = 1
    UNITS        = 'm.'
    RETRIES      = 2
    TIMEOUT      = {'min': 2, 'max': 128, 'factor': 2}
    

# ------------------------------------------------------------------------------

class GetBarometerOffset(GetCommand):
    '''Get Barometer Offset Command'''
    TYPE         = int
    RANGE        = [-99, 99]
    CMDFORMAT    = '(b)'
    ACK_PATTERNS = [ '^\(B([+-]\d{2})\)' ]
    SCALE        = 1
    UNITS        = 'mBar'
    RETRIES      = 2
    TIMEOUT      = {'min': 2, 'max': 128, 'factor': 2}



class SetBarometerOffset(SetCommand):
    '''Set Barometer Offset Command'''
    TYPE         = int
    RANGE        = [-99, 99]
    CMDFORMAT    = '(B{:+03d})'
    ACK_PATTERNS = [ '^\(B([+-]\d{2})\)' ]
    SCALE        = 1
    UNITS        = 'mBar'
    RETRIES      = 2
    TIMEOUT      = {'min': 2, 'max': 128, 'factor': 2}
   

# ------------------------------------------------------------------------------
#                               CLOUD DETECTOR COMMANDS
# ------------------------------------------------------------------------------

class GetCloudSensorThreshold(GetCommand):
    '''Get Cloud Sensor Threshold Command'''
    TYPE         = int
    RANGE        = [0, 999]
    CMDFORMAT    = '(n)'
    ACK_PATTERNS = [ '^\(N(\d{3})\)' ]
    ACK_INDEX    = 0
    SCALE        = 1
    UNITS        = '%'
    RETRIES      = 2
    TIMEOUT      = {'min': 2, 'max': 128, 'factor': 2}
    

class SetCloudSensorThreshold(SetCommand):
    '''Set Cloud Sensor Threshold Command'''
    TYPE         = int
    RANGE        = [0, 999]
    CMDFORMAT    = '(N{:03d})'
    ACK_PATTERNS = [ '^\(N(\d{3})\)' ]
    SCALE        = 1
    UNITS        = '%'
    RETRIES      = 2
    TIMEOUT      = {'min': 2, 'max': 128, 'factor': 2}
    

# ------------------------------------------------------------------------------

class GetCloudSensorGain(GetCommand):
    '''Get Cloud Sensor Gain Command'''
    TYPE         = float
    RANGE        = [0.0, 99.9]
    CMDFORMAT    = '(r)'
    ACK_PATTERNS = [ '^\(R(\d{3})\)' ]
    SCALE        = 10
    UNITS        = 'Unknown'
    RETRIES      = 2
    TIMEOUT      = {'min': 2, 'max': 128, 'factor': 2}
   

class SetCloudSensorGain(SetCommand):
    '''Set Cloud Sensor Gain Command'''
    TYPE         = float
    RANGE        = [0.0, 99.9]
    CMDFORMAT    = '(R{:03d})'
    ACK_PATTERNS = [ '^\(R(\d{3})\)' ]
    SCALE        = 10
    UNITS        = 'Unknown'
    RETRIES      = 2
    TIMEOUT      = {'min': 2, 'max': 128, 'factor': 2}
    

# ------------------------------------------------------------------------------
#                               PHOTOMETER COMMANDS
# ------------------------------------------------------------------------------

class GetPhotometerThreshold(GetCommand):
    '''Get Photometer Threshold Command'''
    TYPE         = float
    RANGE        = [0.0, 99.9]
    CMDFORMAT    = '(i)'
    ACK_PATTERNS = [ '^\(I(\d{3})\)',  '^\(I([+-]\d{2})\)',  '^\(I(\d{5})\)']
    ACK_INDEX    = 0
    SCALE        = 10
    UNITS        = 'Mv/arcsec^2'
    RETRIES      = 2
    TIMEOUT      = {'min': 2, 'max': 128, 'factor': 2}
   

class SetPhotometerThreshold(SetCommand):
    '''Set Photometer Threshold Command'''
    TYPE         = float
    RANGE        = [0.0, 99.9]
    CMDFORMAT    = '(I{:03d})'
    ACK_PATTERNS = [ '^\(I(\d{3})\)' ]
    SCALE        = 10
    UNITS        = 'Mv/arcsec^2'
    RETRIES      = 2
    TIMEOUT      = {'min': 2, 'max': 128, 'factor': 2}
    

# ------------------------------------------------------------------------------

class GetPhotometerOffset(GetCommand):
    '''Get Photometer Gain Offset'''
    TYPE         = float
    RANGE        = [-99.9, +99.9]
    CMDFORMAT    = '(i)'
    ACK_PATTERNS = [ '^\(I(\d{3})\)',  '^\(I([+-]\d{2})\)',  '^\(I(\d{5})\)']
    ACK_INDEX    = 1
    SCALE        = 10
    UNITS        = 'Mv/arcsec^2'
    RETRIES      = 2
    TIMEOUT      = {'min': 2, 'max': 128, 'factor': 2}
    


class SetPhotometerOffset(SetCommand):
    '''Set Photometer Gain Offset'''
    TYPE         = float
    RANGE        = [-99.9, +99.9]
    CMDFORMAT    = '(I{:+03d})'
    ACK_PATTERNS = [ '^\(I([+-]\d{2})\)']
    SCALE        = 10
    UNITS        = 'Mv/arcsec^2'
    RETRIES      = 2
    TIMEOUT      = {'min': 2, 'max': 128, 'factor': 2}
    

# ------------------------------------------------------------------------------
#                               PLUVIOMETER COMMANDS
# ------------------------------------------------------------------------------

class GetPluviometerCalibration(GetCommand):
    '''Get Pluviometer Calibration Constant Command'''
    TYPE         = int
    RANGE        = [0, 999]
    CMDFORMAT    = '(p)'
    ACK_PATTERNS = [ '^\(P(\d{3})\)']
    SCALE        = 1
    UNITS        = 'mm'
    RETRIES      = 2
    TIMEOUT      = {'min': 2, 'max': 128, 'factor': 2}


class SetPluviometerCalibration(SetCommand):
    '''Set Pluviometer Calibration Constant Command'''
    TYPE         = int
    RANGE        = [0, 999]
    CMDFORMAT    = '(P{:03d})'
    ACK_PATTERNS = [ '^\(P(\d{3})\)']
    SCALE        = 1
    UNITS        = 'mm'
    RETRIES      = 2
    TIMEOUT      = {'min': 2, 'max': 128, 'factor': 2}
    
    
# ------------------------------------------------------------------------------
#                               PYRANOMETER COMMANDS
# ------------------------------------------------------------------------------

class GetPyranometerGain(GetCommand):
    '''Get Pyranometer Gain Command'''
    TYPE         = float
    RANGE        = [0.0, 99.9]
    CMDFORMAT    = '(j)'
    ACK_PATTERNS = [ '^\(J(\d{3})\)']
    SCALE        = 10
    UNITS        = 'Unknown'  
    RETRIES      = 2
    TIMEOUT      = {'min': 2, 'max': 128, 'factor': 2}


class SetPyranometerGain(SetCommand):
    '''Set Pyranometer Gain Command'''
    TYPE         = float
    RANGE        = [0.0, 99.9]
    CMDFORMAT    = '(J{:03d})'
    ACK_PATTERNS = [ '^\(J(\d{3})\)']
    SCALE        = 10
    UNITS        = 'Unknown'
    RETRIES      = 2
    TIMEOUT      = {'min': 2, 'max': 128, 'factor': 2}
    


class GetPyranometerOffset(GetCommand):
    '''Get Pyranometer Offset Command'''
    TYPE         = int
    RANGE        = [0, 999]
    CMDFORMAT    = '(u)'
    ACK_PATTERNS = [ '^\(U(\d{3})\)']
    SCALE        = 1
    UNITS        = 'Unknown'
    RETRIES      = 2
    TIMEOUT      = {'min': 2, 'max': 128, 'factor': 2}
  


class SetPyranometerOffset(SetCommand):
    '''Get Pyranometer Offset Command'''
    TYPE         = int
    RANGE        = [0, 999]
    CMDFORMAT    = '(U{:03d})'
    ACK_PATTERNS = [ '^\(U(\d{3})\)']
    SCALE        = 1
    UNITS        = 'Unknown'
    RETRIES      = 2
    TIMEOUT      = {'min': 2, 'max': 128, 'factor': 2}

    

# ------------------------------------------------------------------------------
#                               RAIN SENSOR DETECTOR COMMANDS
# ------------------------------------------------------------------------------

class GetRainSensorThreshold(GetCommand):
    '''Get Rain Sensor Threshold Command'''
    TYPE         = int
    RANGE        = [0, 999]
    CMDFORMAT    = '(l)'
    ACK_PATTERNS = [ '^\(L(\d{3})\)']
    SCALE        = 1
    UNITS        = 'mm'
    RETRIES      = 2
    TIMEOUT      = {'min': 2, 'max': 128, 'factor': 2}


class SetRainSensorThreshold(SetCommand):
    '''Set Rain Sensor Threshold Command'''
    TYPE         = int
    RANGE        = [0, 999]
    CMDFORMAT    = '(L{:03d})'
    ACK_PATTERNS = [ '^\(L(\d{3})\)']
    SCALE        = 1
    UNITS        = 'mm'
    RETRIES      = 2
    TIMEOUT      = {'min': 2, 'max': 128, 'factor': 2}
    

# ------------------------------------------------------------------------------
#                               THERMOMETER DETECTOR COMMANDS
# ------------------------------------------------------------------------------

class GetThermometerDeltaTempThreshold(GetCommand):
    '''Get Thermometer DeltaTemp Threshold Command'''
    TYPE         = int
    RANGE        = [0, 999]
    CMDFORMAT    = '(c)'
    ACK_PATTERNS = [ '^\(C(\d{3})\)']
    SCALE        = 1
    UNITS        = 'mm'
    RETRIES      = 2
    TIMEOUT      = {'min': 2, 'max': 128, 'factor': 2}
    

class SetThermometerDeltaTempThreshold(SetCommand):
    '''Set Thermometer DeltaTemp Threshold Command'''
    TYPE         = int
    RANGE        = [0, 999]
    CMDFORMAT    = '(C{:03d})'
    ACK_PATTERNS = [ '^\(C(\d{3})\)']
    SCALE        = 1
    UNITS        = 'mm'
    RETRIES      = 2
    TIMEOUT      = {'min': 2, 'max': 128, 'factor': 2}
  

# ------------------------------------------------------------------------------
#                               VOLTMETER COMMANDS
# ------------------------------------------------------------------------------

class GetVoltmeterThreshold(GetCommand):
    '''Get Voltmeter Threshold Command'''
    TYPE         = float
    RANGE        = [0.0, 25.5]
    CMDFORMAT    = '(f)'
    ACK_PATTERNS = [ '^\(F(\d{3})\)', '^\(F([+-]\d{2})\)' ]
    ACK_INDEX    = 0
    UNITS        = 'V'
    SCALE        = 10
    RETRIES      = 2
    TIMEOUT      = {'min': 2, 'max': 128, 'factor': 2}


class SetVoltmeterThreshold(SetCommand):
    '''Set Voltmeter Threshold Command'''
    TYPE         = float
    RANGE        = [0.0, 25.5]
    CMDFORMAT    = '(F{:03d})'
    ACK_PATTERNS = [ '^\(F(\d{3})\)' ]
    SCALE        = 10
    UNITS        = 'V'
    RETRIES      = 2
    TIMEOUT      = {'min': 2, 'max': 128, 'factor': 2}


class GetVoltmeterOffset(GetCommand):
    '''Get Voltmeter Offset Command'''
    TYPE         = float
    RANGE        = [-99.9, +99.9]
    CMDFORMAT    = '(f)'
    ACK_PATTERNS = [ '^\(F(\d{3})\)', '^\(F([+-]\d{2})\)' ]
    ACK_INDEX    = 1
    SCALE        = 10
    UNITS        = 'V'
    RETRIES      = 2
    TIMEOUT      = {'min': 2, 'max': 128, 'factor': 2}


class SetVoltmeterOffset(SetCommand):
    '''Set Voltmeter Offset Command'''
    TYPE         = float
    RANGE        = [-99.9, +99.9]
    CMDFORMAT    = '(F{:+03d})'
    ACK_PATTERNS = [ '^\(F([+-]\d{2})\)' ]
    SCALE        = 10
    UNITS        = 'V'
    RETRIES      = 2
    TIMEOUT      = {'min': 2, 'max': 128, 'factor': 2}
    

# ------------------------------------------------------------------------------
#                               ROOF RELAY COMMANDS
# ------------------------------------------------------------------------------


class SetRoofRelayMode(SetCommand):
    '''Set Roof Relay Mode Command'''
    TYPE         = str
    RANGE        = ['Closed', 'Open']
    CMDFORMAT    = '(X{:03d})'
    ACK_PATTERNS = [ '^\(X(\d{3})\)' ,  '^(dummy)' ]
    ACK_INDEX    = 0
    MAPPING      = { 'Closed': 0, 'Open' : 7, }
    INV_MAPPING  = { 0: 'Closed', 7: 'Open',  }
    RETRIES      = 2
    TIMEOUT      = {'min': 2, 'max': 128, 'factor': 2}
    
    def __init__(self, value):
        SetCommand.__init__(self, value)
       # Patches the last compiled expression
        if self.value == 'Open':
            self.ackPat[1] = re.compile('^\(\d{2}:\d{2}:\d{2} Abrir Obs\. FORZADO\)')
        elif self.value == 'Closed':
            self.ackPat[1] = re.compile('^\(\d{2}:\d{2}:\d{2} Cerrar Obs\.\)')

    def encode(self):
        self.encoded = self.CMDFORMAT.format(self.MAPPING[self.value])
       
    def getResult(self):
        return self.INV_MAPPING[int(self.matchobj[0].group(1))]


# ------------------------------------------------------------------------------
#                               AUX RELAY COMMANDS
# ------------------------------------------------------------------------------

class GetAuxRelaySwitchOnTime(GetCommand):
    '''Get Aux Relay Switch-On Time Command'''
    TYPE            = datetime.time
    RANGE           = [datetime.time(0,0), datetime.time(23,59)]
    CMDFORMAT       = '(s)'
    ACK_PATTERNS    = [ '^\(S\d{3}\)', '^\(Son\d{4}\)', '^\(Sof\d{4}\)' ]
    ACK_INDEX       = 1
    UNITS           = 'HH:MM:00'
    EMA_TIME_FORMAT = '(Son%H%M)'
    RETRIES         = 2
    TIMEOUT         = {'min': 2, 'max': 128, 'factor': 2}

    def getResult(self):
        return datetime.datetime.strptime(self.response[1], self.EMA_TIME_FORMAT).time()


class SetAuxRelaySwitchOnTime(SetCommand):
    '''Set Aux Relay Switch-On Time Command'''
    TYPE            = datetime.time
    RANGE           = [datetime.time(0,0), datetime.time(23,59)]
    CMDFORMAT       = '(Son{:04d})'
    ACK_PATTERNS    = [ '^\(Son\d{4}\)' ]
    UNITS           = 'HH:MM:00'
    EMA_TIME_FORMAT = '(Son%H%M)'
    RETRIES         = 2
    TIMEOUT         = {'min': 2, 'max': 128, 'factor': 2}

    def encode(self):
        self.encoded = self.value.strftime(self.EMA_TIME_FORMAT)

    def getResult(self):
        return datetime.datetime.strptime(self.response[0], self.EMA_TIME_FORMAT).time()


class GetAuxRelaySwitchOffTime(GetCommand):
    '''Get Aux Relay Switch-Off Time Command'''
    TYPE            = datetime.time
    CMDFORMAT       = '(s)'
    ACK_PATTERNS    = [ '^\(S\d{3}\)', '^\(Son\d{4}\)', '^\(Sof\d{4}\)' ]
    ACK_INDEX       = 2
    UNITS           = 'HH:MM:00'
    EMA_TIME_FORMAT = '(Sof%H%M)'
    RETRIES         = 2
    TIMEOUT         = {'min': 2, 'max': 128, 'factor': 2}

    def getResult(self):
         return datetime.datetime.strptime(self.response[2], self.EMA_TIME_FORMAT).time()


class SetAuxRelaySwitchOffTime(SetCommand):
    '''Set Aux Relay Switch-Off Time Command'''
    TYPE            = datetime.time
    RANGE           = [datetime.time(0,0), datetime.time(23,59)]
    CMDFORMAT       = '(Sof{:04d})'
    ACK_PATTERNS    = [ '^\(Sof\d{4}\)' ]
    UNITS           = 'HH:MM:00'
    EMA_TIME_FORMAT = '(Sof%H%M)'
    RETRIES         = 2
    TIMEOUT         = {'min': 2, 'max': 128, 'factor': 2}

    def encode(self):
        self.encoded = self.value.strftime(self.EMA_TIME_FORMAT)

    def getResult(self):
       return datetime.datetime.strptime(self.response[0], self.EMA_TIME_FORMAT).time()


class GetAuxRelayMode(GetCommand):
    '''Get Aux Relay Mode Command'''
    TYPE         = str
    RANGE        = ['Auto', 'Closed', 'Open', 'Timer/Off', 'Timer/On']
    CMDFORMAT    = '(s)'
    ACK_PATTERNS = [ '^\(S(\d{3})\)', '^\(Son\d{4}\)', '^\(Sof\d{4}\)' ]
    ACK_INDEX    = 0
    MAPPING      = { 0 : 'Auto', 4: 'Closed', 5 : 'Open', 8 : 'Timer/Off', 9 : 'Timer/On' }
    RETRIES      = 2
    TIMEOUT      = {'min': 2, 'max': 128, 'factor': 2}

    

class SetAuxRelayMode(SetCommand):
    '''Set Aux Relay Mode Command'''
    TYPE         = str
    RANGE        = ['Auto', 'Closed', 'Open', 'Timer/Off', 'Timer/On']
    CMDFORMAT    = '(S{:03d})'
    ACK_PATTERNS = [ '^\(S(\d{3})\)', '^(dummy)' ]
    ACK_INDEX    = 0
    MAPPING      = { 'Auto': 0,  'Closed': 4, 'Open' : 5, 'Timer/Off': 8,  'Timer/On' : 9 }
    INV_MAPPING  = { 0 : 'Auto', 4: 'Closed', 5 : 'Open', 8 : 'Timer/Off', 9 : 'Timer/On' }
    RETRIES      = 2
    TIMEOUT      = {'min': 2, 'max': 128, 'factor': 2}
   
    
    def __init__(self, value):
        SetCommand.__init__(self, value)
       # Patches the last compiled expression
        if self.value == 'Open':
            self.ackPat[1] = re.compile('^\(\d{2}:\d{2}:\d{2} Calentador on\.\)')
        elif self.value == 'Closed':
            self.ackPat[1] = re.compile('^\(\d{2}:\d{2}:\d{2} Calentador off\.\)')
        elif self.value == 'Timer/On':
            self.ackPat[1] = re.compile('^\(\d{2}:\d{2}:\d{2} \d{2}/\d{2}/\d{4} Timer ON\)')
        elif self.value == 'Timer/Off':
            self.ackPat[1] = re.compile('^\(\d{2}:\d{2}:\d{2} \d{2}/\d{2}/\d{4} Timer OFF\)')
        elif self.value == 'Auto':
            self.N = 1
      

    def encode(self):
        self.encoded = self.CMDFORMAT.format(self.MAPPING[self.value])
       
    def getResult(self):
        return self.INV_MAPPING[int(self.matchobj[0].group(1))]

# ------------------------------------------------------------------------------
# ------------------------------------------------------------------------------
# ------------------------------------------------------------------------------

class BulkDumpCommand(object):
    '''
    Generic Command for the most common type of commands
    Uppercase class variables must be defined in the proper subclasses.
    '''

    def __init__(self):
        # Request format
        self.ackPat    = [ re.compile(pat) for pat in self.ACK_PATTERNS ]
        self.N         = len(self.ackPat)
        self.name      = self.__doc__
        self.encoded   = None
        self.reset()

    # ----------
    # Public API
    # ----------

    def encode(self):
        '''
        Simple encoding implementation. May be overriden by subclasses
        '''
        self.encoded = self.CMDFORMAT

    def getEncoded(self):
        '''
        Default implementation is to return the cached result
        '''
        return str(self.encoded) if PY2 else bytes(self.encoded)

    def decodeOneIteration(self, line):
        '''
        Generic decoding algorithm for one iteration of commands
        '''
        matchobj = self.ackPat[self.i].search(line)
        if not matchobj:
            handled = False; finished = False
            log.debug("Line does not match {command.name} response", command=self)
        elif self.i  < self.N - 1:
            self.accumulate(line, matchobj)
            self.i += 1
            handled = True; finished = False
            log.debug("Matched {command.name} response, awaiting iteration {i} data", command=self, i=self.iteration-1)
        else:
            self.accumulate(line, matchobj)
            handled = True; finished = True
            log.debug("Matched {command.name} response, iteration {i} complete", command=self, i=self.iteration)
        return handled, finished

    def accumulate(self, line, matchobj):
        '''Default implementation, maybe overriden in subclasses'''
        self.response[self.iteration].append(line)
      

    def decode(self, line):
        '''
        Generic decoding algorithm for bulk dumps commands
        Must again and again until returns True
        '''
        handled, finished = self.decodeOneIteration(line)
        if not handled:
            return False, False
        if not finished:
            return True, False
        # Finished all iterations
        if self.iteration == self.ITERATIONS-1:
            return True, True

        # Do one more iteration
        self.i         = 0
        self.iteration += 1
        self.response.append([])
        return True, False

    def getResult(self):
        '''
        Returns the response matrix.
        Must be called only after decode() returns True
        '''
        return self.response


    def reset(self):
        '''reinitialization for retries after a timeout'''
        self.i         = 0
        self.iteration = 0
        self.response  = []
        self.response.append([])
       
     
   

# ------------------------------------------------------------------------------

# ------------------------------------------------------------------------------
#                                BULK DUMP COMMANDS
# ------------------------------------------------------------------------------

class GetDailyMinMaxDump(BulkDumpCommand):
    '''Get Daily Min/Max Dump Command'''
    ACK_PATTERNS = [ '^\(.{76}M\d{4}\)', '^\(.{76}m\d{4}\)', '^\(\d{2}:\d{2}:\d{2} \d{2}/\d{2}/\d{4}\)']
    CMDFORMAT    = '(@H0300)'
    ITERATIONS   = 24
    EMA_TIME_FORMAT = '(%H:%M:%S %d/%m/%Y)'
    RETRIES      = 0
    TIMEOUT      = {'min': 128, 'max': 128, 'factor': 2}

    def accumulate(self, line, matchobj):
        '''Default implementation, maybe overriden in subclasses'''

        if self.i < 2:
            vec, _ = decodeStatus(line)
            self.response[self.iteration].append(vec)
        else:
            tstamp = datetime.datetime.strptime(line, self.EMA_TIME_FORMAT)
            self.response[self.iteration].append(tstamp)    # Make room
            # Swap triplet components
            self.response[self.iteration][2] = self.response[self.iteration][1]
            self.response[self.iteration][1] = self.response[self.iteration][0]
            self.response[self.iteration][0] = tstamp
      

class Get5MinAveragesDump(BulkDumpCommand):
    '''Get 5 min Averages Bulk Dump'''
    ACK_PATTERNS = [ '^\(.{76}t\d{4}\)' ]
    CMDFORMAT    = '(@t0000)'
    ITERATIONS   = 288
    RETRIES      = 0
    TIMEOUT      = {'min': 256, 'max': 256, 'factor': 2}

    ONE_DAY = datetime.timedelta(days=1)

    def toPage(self, time):
      '''Computes the flash page corresponding to a given time'''
      return (time.hour*60 + time.minute)//5

    def toTime(self, page):
      '''Computes the end time coresponding to a given page'''
      minutes = page*5 + 5
      hour    = (minutes//60) %  24
      carry   = (minutes//60) // 24    # One day overflow in the last page
      return datetime.time(hour=hour, minute=minutes % 60), datetime.timedelta(days=carry)

    def accumulate(self, line, matchobj):
        '''Accumulate lines and calculate timestamps on the fly'''
        today        = datetime.datetime.utcnow()
        yesterday    = today - self.ONE_DAY
        todayPage    = self.toPage(today.time())
        status, page = decodeStatus(line)
        if todayPage < page:
            log.debug("Timestamping with today's day")
            time, _ = self.toTime(page)
            tstamp = datetime.datetime.combine(today.date(), time)
        else:
            log.debug("Timestamping with yesterday's day")
            time, carry = self.toTime(page)
            tstamp = datetime.datetime.combine(yesterday.date() + carry, time)
        self.response[self.iteration].append(tstamp)
        self.response[self.iteration].append(status)
       

# ------------------------------------------------------------------------------
# ------------------------------------------------------------------------------
# ------------------------------------------------------------------------------

class EMAProtocolFactory(ClientFactory):

    def startedConnecting(self, connector):
        log.debug('Factory: Started to connect.')

    def buildProtocol(self, addr):
        log.debug('Factory: Connected.')
        return EMAProtocol()

    def clientConnectionLost(self, connector, reason):
        log.debug('Factory: Lost connection. Reason: {reason}', reason=reason)

    def clientConnectionFailed(self, connector, reason):
        log.febug('Factory: Connection failed. Reason: {reason}', reason=reason)

# ------------------------------------------------------------------------------
# ------------------------------------------------------------------------------
# ------------------------------------------------------------------------------

class EMAProtocol(LineOnlyReceiver):


    # So that we can patch it in tests with Clock.callLater ...
    callLater = reactor.callLater

    # -------------------------
    # Twisted Line Receiver API
    # -------------------------

    def __init__(self):
        '''Sets the delimiter to the closihg parenthesis'''
        LineOnlyReceiver.delimiter = b')'
        self._onStatus     = set()                # callback sets
        self._onPhotometer = set()
        self._queue        = deque()              # Command queue
        self.busy   = False
        self.paused = False
      
    def connectionMade(self):
        log.debug("connectionMade()")


    def lineReceived(self, line):
        now = datetime.datetime.utcnow() + datetime.timedelta(seconds=0.5)
        line = line.lstrip(' \t\n\r') + b')'
        # Dirty hack: EMA status Voltage is sent as a non-ASCII character
        # 13.0V ==> chr(130) 
        # and the log system complains. I did my best t avoid it ...
        l = len(line)
        offending = (l == STATLEN) and (ord(line[3]) > 127)
        if offending:
            line2 = bytearray(line)
            line2[3] = b'+'
            log2.debug("<== EMA+[{l}] {line}", l=l, line=line2)
        else:
            log2.debug("<== EMA [{l}] {line}", l=l, line=line)
        handled = self._handleCommandResponse(line, now)
        if handled:
            return
        handled = self._handleUnsolicitedResponse(line, now)
        if handled:
            return
        if offending:
            log.debug("Unknown/Unexpected message")
        else:
            log.debug("Unknown/Unexpected message {line}", line=line)


    def sendLine(self, line):
        """
        Sends a line to the other end of the connection.
        @param line: The line to send, including the delimiter.
        @type line: C{bytes}
        """
        log2.debug("==> EMA [{l}] {line}", l=len(line), line=line)
        return self.transport.write(line)
        
    # ================
    # EMA Protocol API
    # ================


    def addStatusCallback(self, callback):
        '''
        API Entry Point
        '''
        self._onStatus.add(callback)

    def delStatusCallback(self, callback):
        '''
        API Entry Point
        '''
        self._onStatus.remove(callback)

    def addPhotometerCallback(self, callback):
        '''
        API Entry Point
        '''
        self._onPhotometer.add(callback)

    def delPhotometerCallback(self, callback):
        '''
        API Entry Point
        '''
        self._onPhotometer.remove(callback)

    # ------------
    # EMA Watchdog
    # ------------

    def ping(self, nretries=Ping.RETRIES):
        '''
        Send a keepalive message to EMA.
        See Ping (commands.py) for returned value type, range and units.
        Retuns a Deferred whose success callback returns this value.
        An errback may be invoked with EMATimeoutError after nretries have been made.
        '''
        return self._enqueue(Ping(), nretries=nretries)


    def getWatchdogPeriod(self, nretries=GetWatchdogPeriod.RETRIES):
        '''
        Get EMA watchdong period before switching off aux relay.
        See GetWatchdogPeriod(commands.py) for returned value type, range and units.
        Retuns a Deferred whose success callback returns this value.
        An errback may be invoked with EMATimeoutError after nretries have been made.
        '''
        return self._enqueue(GetWatchdogPeriod(), nretries)


    def setWatchdogPeriod(self, value, nretries=SetWatchdogPeriod.RETRIES):
        '''
        Set EMA watchdog period before switching off aux relay with a new value.
        See SetWatchdogPeriod (commands.py) for input value type, range and units.
        Retuns a Deferred whose success callback returns this value.
        An errback may be invoked with EMATimeoutError after nretries have been made.
        '''
        return self._enqueue(SetWatchdogPeriod(value), nretries)

       

    # -------
    # EMA RTC
    # -------

    def getRTCDateTime(self, nretries=GetRTCDateTime.RETRIES):
        '''
        Get EMA current RTC time
        See GetRTCDateTime (commands.py) for returned value type, range and units.
        Retuns a Deferred whose success callback returns this value.
        An errback may be invoked with EMATimeoutError after nretries have been made.
        '''
        return self._enqueue(GetRTCDateTime(), nretries)


    def setRTCDateTime(self, value, nretries=SetRTCDateTime.RETRIES):
        '''
        Set EMA current RTC time with a new value.
        See SetRTCDateTime (commands.py) for input value type, range and units.
        Retuns a Deferred whose success callback returns this value.
        An errback may be invoked with EMATimeoutError after nretries have been made.
        '''
        return self._enqueue(SetRTCDateTime(value), nretries)

    # --------------
    # EMA Anemometer
    # --------------

    def getCurrentWindSpeedThreshold(self, nretries=GetCurrentWindSpeedThreshold.RETRIES):
        '''
        Get EMA current Wind Speed Threshold.
        See GetCurrentWindSpeedThreshold (commands.py) for returned value type, range and units.
        Retuns a Deferred whose success callback returns this value.
        An errback may be invoked with EMATimeoutError after nretries have been made.
        '''
        return self._enqueue(GetCurrentWindSpeedThreshold(), nretries)


    def setCurrentWindSpeedThreshold(self, value, nretries=SetCurrentWindSpeedThreshold.RETRIES):
        '''
        Set EMA current Wind Speed Threshold with a new value.
        See SetCurrentWindSpeedThreshold (commands.py) for input value type, range and units.
        Retuns a Deferred whose success callback returns the value.
        An errback may be invoked with EMATimeoutError after nretries have been made.
        '''
        return self._enqueue(SetCurrentWindSpeedThreshold(value), nretries)


    def getAverageWindSpeedThreshold(self, nretries=GetAverageWindSpeedThreshold.RETRIES):
        '''
        Get EMA average Wind Speed Threshold.
        See GetAverageWindSpeedThreshold (commands.py) for returned value type, range and units.
        Retuns a Deferred whose success callback returns this value.
        An errback may be invoked with EMATimeoutError after nretries have been made.
        '''
        return self._enqueue(GetAverageWindSpeedThreshold(), nretries)


    def setAverageWindSpeedThreshold(self, value, nretries=SetAverageWindSpeedThreshold.RETRIES):
        '''
        Set EMA average Wind Speed Threshold with a new value.
        See SetAverageWindSpeedThreshold (commands.py) for input value type, range and units.
        Retuns a Deferred whose success callback returns the value.
        An errback may be invoked with EMATimeoutError after nretries have been made.
        '''
        return self._enqueue(SetAverageWindSpeedThreshold(value), nretries)


    def getAnemometerCalibrationConstant(self, nretries=GetAnemometerCalibrationConstant.RETRIES):
        '''
        Get EMA anemometer calibration constant.
        In case of 'Simple' anemometer this is the arm length in mm. In 'TX20', it should be 36.
        See GetAnemometerCalibrationConstant (commands.py) for returned value type, range and units.
        Retuns a Deferred whose success callback returns this value.
        An errback may be invoked with EMATimeoutError after nretries have been made.
        '''
        return self._enqueue(GetAnemometerCalibrationConstant(), nretries)


    def setAnemometerCalibrationConstant(self, value, nretries=SetAnemometerCalibrationConstant.RETRIES):
        '''
        Set EMA anemometer calibration constant with a new value.
        See SetAnemometerCalibrationConstant (commands.py) for input value type, range and units.
        Retuns a Deferred whose success callback returns the value.
        An errback may be invoked with EMATimeoutError after nretries have been made.
        '''
        return self._enqueue(SetAnemometerCalibrationConstant(value), nretries)


    def getAnemometerModel(self, nretries=GetAnemometerModel.RETRIES):
        '''
        Get EMA anemometer model.
        See GetAnemometerModel (commands.py) for returned value type, range and units.
        Retuns a Deferred whose success callback returns this value.
        An errback may be invoked with EMATimeoutError after nretries have been made.
        '''
        return self._enqueue(GetAnemometerModel(), nretries)


    def setAnemometerModel(self, value, nretries=SetAnemometerModel.RETRIES):
        '''
        Set EMA anemometer mpdel with a new value,
        See SetAnemometerModel (commands.py) for input value type, range and units.
        Retuns a Deferred whose success callback returns this value.
        An errback may be invoked with EMATimeoutError after nretries have been made.
        '''
        return self._enqueue(SetAnemometerModel(value), nretries)

    # -------------
    # EMA Barometer
    # -------------

    def getBarometerHeight(self, nretries=GetBarometerHeight.RETRIES):
        '''
        Get EMA barometer height.
        See GetBarometerHeight (commands.py) for returned value type, range and units.
        Retuns a Deferred whose success callback returns this value.
        An errback may be invoked with EMATimeoutError after nretries have been made.
        '''
        return self._enqueue(GetBarometerHeight(), nretries)


    def setBarometerHeight(self, value, nretries=SetBarometerHeight.RETRIES):
        '''
        Set EMA barometer height with a new value.
        See SetBarometerHeight (commands.py) for input value type, range and units.
        Retuns a Deferred whose success callback returns this value.
        An errback may be invoked with EMATimeoutError after nretries have been made.
        '''
        return self._enqueue(SetBarometerHeight(value), nretries)

    def getBarometerOffset(self, nretries=GetBarometerOffset.RETRIES):
        '''
        Get EMA barometer offset.
        See GetBarometerOffset (commands.py) for returned value type, range and units.
        Retuns a Deferred whose success callback returns this value.
        An errback may be invoked with EMATimeoutError after nretries have been made.
        '''
        return self._enqueue(GetBarometerOffset(), nretries)

    def setBarometerOffset(self, value, nretries=SetBarometerOffset.RETRIES):
        '''
        Set EMA barometer offset with a new value.
        See SetBarometerOffset (commands.py) for input value type, range and units.
        Retuns a Deferred whose success callback returns this value.
        An errback may be invoked with EMATimeoutError after nretries have been made.
        '''
        return self._enqueue(SetBarometerOffset(value), nretries)

    # ------------------
    # EMA Cloud Detector
    # ------------------

    def getCloudSensorThreshold(self, nretries=GetCloudSensorThreshold.RETRIES):
        '''
        Get EMA cloud sensor threshold.
        See GetCloudSensorThreshold (commands.py) for returned value type, range and units.
        Retuns a Deferred whose success callback returns this value.
        An errback may be invoked with EMATimeoutError after nretries have been made.
        '''
        return self._enqueue(GetCloudSensorThreshold(), nretries)


    def setCloudSensorThreshold(self, value, nretries=SetCloudSensorThreshold.RETRIES):
        '''
        Set EMA cloud sensor threshold with a new value.
        See SetCloudSensorThreshold (commands.py) for input value type, range and units.
        Retuns a Deferred whose success callback returns this value.
        An errback may be invoked with EMATimeoutError after nretries have been made.
        '''
        return self._enqueue(SetCloudSensorThreshold(value), nretries)

    def getCloudSensorGain(self, nretries=GetCloudSensorGain.RETRIES):
        '''
        Get EMA cloud sensor gain.
        See GetCloudSensorGain (commands.py) for returned value type, range and units.
        Retuns a Deferred whose success callback returns this value.
        An errback may be invoked with EMATimeoutError after nretries have been made.
        '''
        return self._enqueue(GetCloudSensorGain(), nretries)


    def setCloudSensorGain(self, value, nretries=SetCloudSensorGain.RETRIES):
        '''
        Set EMA cloud sensor gain with a new value.
        See SetCloudSensorGain (commands.py) for input value type, range and units.
        Retuns a Deferred whose success callback returns this value.
        An errback may be invoked with EMATimeoutError after nretries have been made.
        '''
        return self._enqueue(SetCloudSensorGain(value), nretries)

    # --------------
    # EMA Photometer
    # --------------

    def getPhotometerThreshold(self, nretries=GetPhotometerThreshold.RETRIES):
        '''
        Get EMA photometer threshold.
        See GetPhotometerThreshold (commands.py) for returned value type, range and units.
        Retuns a Deferred whose success callback returns this value.
        An errback may be invoked with EMATimeoutError after nretries have been made.
        '''
        return self._enqueue(GetPhotometerThreshold(), nretries)


    def setPhotometerThreshold(self, value, nretries=SetPhotometerThreshold.RETRIES):
        '''
        Set EMA photometer threshold with a new value.
        See SetPhotometerThreshold (commands.py) for input value type, range and units.
        Retuns a Deferred whose success callback returns this value.
        An errback may be invoked with EMATimeoutError after nretries have been made.
        '''
        return self._enqueue(SetPhotometerThreshold(value), nretries)


    def getPhotometerOffset(self, nretries=GetPhotometerOffset.RETRIES):
        '''
        Get EMA photometer offset.
        See GetPhotometerOffset (commands.py) for returned value type, range and units.
        Retuns a Deferred whose success callback returns this value.
        An errback may be invoked with EMATimeoutError after nretries have been made.
        '''
        return self._enqueue(GetPhotometerOffset(), nretries)


    def setPhotometerOffset(self, value, nretries=SetPhotometerOffset.RETRIES):
        '''
        Set EMA photometer offset with a new value.
        See SetPhotometerOffset (commands.py) for input value type, range and units.
        Retuns a Deferred whose success callback returns this value.
        An errback may be invoked with EMATimeoutError after nretries have been made.
        '''
        return self._enqueue(SetPhotometerOffset(value), nretries)

    # ---------------
    # EMA Pluviometer
    # ---------------

    def getPluviometerCalibration(self, nretries=GetPluviometerCalibration.RETRIES):
        '''
        Get EMA pluviometer calibration constant.
        See GetPluviometerCalibration (commands.py) for returned value type, range and units.
        Retuns a Deferred whose success callback returns this value.
        An errback may be invoked with EMATimeoutError after nretries have been made.
        '''
        return self._enqueue(GetPluviometerCalibration(), nretries)

    def setPluviometerCalibration(self, value, nretries=SetPluviometerCalibration.RETRIES):
        '''
        Set EMA pluviometer calibration constant with a new value.
        See SetPluviometerCalibration (commands.py) for input value type, range and units.
        Retuns a Deferred whose success callback returns this value.
        An errback may be invoked with EMATimeoutError after nretries have been made.
        '''
        return self._enqueue(SetPluviometerCalibration(value), nretries)

    # ---------------
    # EMA Pyranometer
    # ---------------

    def getPyranometerGain(self, nretries=GetPyranometerGain.RETRIES):
        '''
        Get EMA pyranometer gain.
        See GetPyranometerGain (commands.py) for returned value type, range and units.
        Retuns a Deferred whose success callback returns this value.
        An errback may be invoked with EMATimeoutError after nretries have been made.
        '''
        return self._enqueue(GetPyranometerGain(), nretries)


    def setPyranometerGain(self, value, nretries=SetPyranometerGain.RETRIES):
        '''
        Set EMA pyranometer gain with a new value.
        See SetPyranometerGain(commands.py) for input value type, range and units.
        Retuns a Deferred whose success callback returns this value.
        An errback may be invoked with EMATimeoutError after nretries have been made.
        '''
        return self._enqueue(SetPyranometerGain(value), nretries)


    def getPyranometerOffset(self, nretries=GetPyranometerOffset.RETRIES):
        '''
        Get EMA pyranometer offset.
        See GetPyranometerOffset (commands.py) for returned value type, range and units.
        Retuns a Deferred whose success callback returns this value.
        An errback may be invoked with EMATimeoutError after nretries have been made.
        '''
        return self._enqueue(GetPyranometerOffset(), nretries)


    def setPyranometerOffset(self, value, nretries=SetPyranometerOffset.RETRIES):
        '''
        Set EMA pyranometer offset with a new value.
        See SetPyranometerOffset (commands.py) for input value type, range and units.
        Retuns a Deferred whose success callback returns this value.
        An errback may be invoked with EMATimeoutError after nretries have been made.
        '''
        return self._enqueue(SetPyranometerOffset(value), nretries)

    # ---------------
    # EMA Rain Sensor
    # ---------------

    def getRainSensorThreshold(self, nretries=GetRainSensorThreshold.RETRIES):
        '''
        Get EMA rain sensor threshold (an integer).
        See GetRainSensorThreshold (commands.py) for returned value type, range and units.
        Retuns a Deferred whose success callback returns this value.
        An errback may be invoked with EMATimeoutError after nretries have been made.
        '''
        return self._enqueue(GetRainSensorThreshold(), nretries)


    def setRainSensorThreshold(self, value, nretries=SetRainSensorThreshold.RETRIES):
        '''
        Set EMA rain sensor threshold with a new value.
        See SetRainSensorThreshold (commands.py) for input value type, range and units.
        Retuns a Deferred whose success callback returns this value.
        An errback may be invoked with EMATimeoutError after nretries have been made.
        '''
        return self._enqueue(SetRainSensorThreshold(value), nretries)
  
    # ---------------
    # EMA Thermometer
    # ---------------

    def getThermometerDeltaTempThreshold(self, nretries=GetThermometerDeltaTempThreshold.RETRIES):
        '''
        Get EMA thermometer delta Temp threshold.
        See GetThermometerDeltaTempThreshold (commands.py) for returned value type, range and units.
        Retuns a Deferred whose success callback returns this value.
        An errback may be invoked with EMATimeoutError after nretries have been made.
        '''
        return self._enqueue(GetThermometerDeltaTempThreshold(), nretries)


    def setThermometerDeltaTempThreshold(self, value, nretries=SetThermometerDeltaTempThreshold.RETRIES):
        '''
        Set EMA thermometer delta Temp threshold with a new value.
        See SetThermometerDeltaTempThreshold (commands.py) for input value type, range and units.
        Retuns a Deferred whose success callback returns this value.
        An errback may be invoked with EMATimeoutError after nretries have been made.
        '''
        return self._enqueue(SetThermometerDeltaTempThreshold(value), nretries)

    # -------------
    # EMA Voltmeter
    # -------------

    def getVoltmeterThreshold(self, nretries=GetVoltmeterThreshold.RETRIES):
        '''
        Get EMA power supply power-off threshold.
        See GetVoltmeterThreshold (commands.py) for returned value type, range and units.
        Retuns a Deferred whose success callback returns this value.
        An errback may be invoked with EMATimeoutError after nretries have been made.
        '''
        return self._enqueue(GetVoltmeterThreshold(), nretries)


    def setVoltmeterThreshold(self, value, nretries=SetVoltmeterThreshold.RETRIES):
        '''
        Set EMA power supply power-off threshold with a new value.
        See SetVoltmeterThreshold (commands.py) for input value type, range and units.
        Retuns a Deferred whose success callback returns this value.
        An errback may be invoked with EMATimeoutError after nretries have been made.
        '''
        return self._enqueue(SetVoltmeterThreshold(value), nretries)


    def getVoltmeterOffset(self, nretries=GetVoltmeterOffset.RETRIES):
        '''
        Get EMA voltmeter offset.
        See GetVoltmeterOffset (commands.py) for returned value type, range and units.
        Retuns a Deferred whose success callback returns this value.
        An errback may be invoked with EMATimeoutError after nretries have been made.
        '''
        return self._enqueue(GetVoltmeterOffset(), nretries)


    def setVoltmeterOffset(self, value, nretries=SetVoltmeterOffset.RETRIES):
        '''
        Set EMA power supply power-off threshold with a new value.
        See SetVoltmeterOffset (commands.py) for input value type, range and units.
        Retuns a Deferred whose success callback returns this value.
        An errback may be invoked with EMATimeoutError after nretries have been made.
        '''
        return self._enqueue(SetVoltmeterOffset(value), nretries)

    # ------------------
    # EMA Auxiliar Relay
    # -----------------

    def getAuxRelaySwitchOnTime(self, nretries=GetAuxRelaySwitchOnTime.RETRIES):
        '''
        Get EMA auxiliar relay Switch On time.
        See GetAuxRelaySwitchOnTime (commands.py) for returned value type, range and units.
        Retuns a Deferred whose success callback returns this value.
        An errback may be invoked with EMATimeoutError after nretries have been made.
        '''
        return self._enqueue(GetAuxRelaySwitchOnTime(), nretries)


    def setAuxRelaySwitchOnTime(self, value, nretries=SetAuxRelaySwitchOnTime.RETRIES):
        '''
        Set EMA auxiliar relay Switch On time with a new value.
        See SetAuxRelaySwitchOnTime (commands.py) for input value type, range and units.
        Retuns a Deferred whose success callback returns this value.
        An errback may be invoked with EMATimeoutError after nretries have been made.
        '''
        return self._enqueue(SetAuxRelaySwitchOnTime(value), nretries)


    def getAuxRelaySwitchOffTime(self, nretries=GetAuxRelaySwitchOffTime.RETRIES):
        '''
        Get EMA auxiliar relay Switch Off time.
        See GetAuxRelaySwitchOffTime (commands.py) for returned value type, range and units.
        Retuns a Deferred whose success callback returns this value.
        An errback may be invoked with EMATimeoutError after nretries have been made.
        '''
        return self._enqueue(GetAuxRelaySwitchOffTime(), nretries)


    def setAuxRelaySwitchOffTime(self, value, nretries=SetAuxRelaySwitchOffTime.RETRIES):
        '''
        Set EMA auxiliar relay Switch Off time with a new value.
        See SetAuxRelaySwitchOffTime (commands.py) for input value type, range and units.
        Retuns a Deferred whose success callback returns this value.
        An errback may be invoked with EMATimeoutError after nretries have been made.
        '''
        return self._enqueue(SetAuxRelaySwitchOffTime(value), nretries)


    def getAuxRelayMode(self, nretries=GetAuxRelayMode.RETRIES):
        '''
        Get EMA auxiliar relay mode.
        See GetAuxRelayMode (commands.py) for returned value type, range and units.
        Retuns a Deferred whose success callback returns this value.
        An errback may be invoked with EMATimeoutError after nretries have been made.
        '''
        return self._enqueue(GetAuxRelayMode(), nretries)


    def setAuxRelayMode(self, value, nretries=SetAuxRelayMode.RETRIES):
        '''
        Set EMA auxiliar relay with a new value.
        See SetAuxRelayMode (commands.py) for input value type, range and units.
        Retuns a Deferred whose success callback returns this value.
        An errback may be invoked with EMATimeoutError after nretries have been made.
        '''
        return self._enqueue(SetAuxRelayMode(value), nretries)

    # --------------
    # EMA Roof Relay
    # --------------

    def setRoofRelayMode(self, value, nretries=SetRoofRelayMode.RETRIES):
        '''
        Set EMA roof relay with a new value.
        See SetRoofRelayMode (commands.py) for returned value type, range and units.
        Retuns a Deferred whose success callback returns this value.
        An errback may be invoked with EMATimeoutError after nretries have been made.
        '''
        return self._enqueue(SetRoofRelayMode(value), nretries)

    # --------------
    # EMA Bulk Dumps
    # --------------

    def getDailyMinMaxDump(self, nretries=GetDailyMinMaxDump.RETRIES):
        '''
        Get Daily Min Max accumulated measurements.
        Retuns a Deferred whose success callback returns a complex structure (see README.md).
        An errback may be invoked with EMATimeoutError after nretries have been made.
        '''
        return self._enqueue(GetDailyMinMaxDump(), nretries)


    def get5MinAveragesDump(self, nretries=Get5MinAveragesDump.RETRIES):
        '''
        Get Daily Min Max accumulated measurements.
        Retuns a Deferred whose success callback returns a complex structure (see README.md).
        An errback may be invoked with EMATimeoutError after nretries have been made.
        '''
        return self._enqueue(Get5MinAveragesDump(), nretries)


    # --------------
    # Helper methods
    # --------------

    def _pause(self):
        '''
        Pauses the sending of commands
        '''
        self.paused = True

    def _resume(self):
        '''
        Resume the sending of commands
        '''
        self.paused = False
        if len(self._queue) and not self.busy:
            self._retry()


    def _enqueue(self, request, nretries):
        '''
        Starts the ball rolling for the given request
        '''
        request.interval = Interval(initial=request.TIMEOUT['min'], 
                                    maxDelay=request.TIMEOUT['max'],
                                    factor=request.TIMEOUT['factor']) 
        request.nretries = nretries
        request.retries  = 0  
        request.deferred = defer.Deferred()
        request.encode()
        request.reset()
        self._queue.append(request)
        if not self.busy and not self.paused:    # start the ball rolling
            self._retry()
        return request.deferred


    def _retry(self):
        '''
        Transmit/Retransmit the oldest request
        '''
        request = self._queue[0]
        t = request.interval()
        request.alarm = self.callLater(t, self._responseTimeout)
        log.info("Executing -> {request.name} (retries={request.retries}/{request.nretries}) [Timeout={t}]", 
            request=request, t=t)
        self.sendLine(request.getEncoded())
        self.busy = True


    def _responseTimeout(self):
        '''
        Handle lack of response from EMA by retries or raising a Failure
        '''
        request = self._queue[0]
        log.error("{timeout} {request.name}", request=request, timeout="Timeout")
        if request.retries == request.nretries:
            request.deferred.errback(EMATimeoutError(request.name))
            request.deferred = None
            self._queue.popleft()
            del request
            self.busy = False
            if len(self._queue) and not self.paused:    # Continue with the next command
                self._retry()
        else:
            request.retries += 1
            request.reset()
            self._retry()


    def _handleCommandResponse(self, line, tstamp):
        '''
        Handle incoming command responses.
        Returns True if handled or finished, False otherwise
        '''
        if len(self._queue) == 0:
            return False

        request = self._queue[0]
        handled, finished = request.decode(line)
        if finished:
            log.info("Completed -> {request.name} (retries={request.retries}/{request.nretries})", 
            request=request)
            self._queue.popleft()
            request.alarm.cancel()
            if len(self._queue):    # Fires next command if any
                    self._retry()
            request.deferred.callback(request.getResult()) # Fire callback after _retry() !!!
            del request
        return handled or finished

    def _handleUnsolicitedResponse(self, line, tstamp):
        '''
        Handle unsolicited responses from EMA.
        Returns True if handled, False otherwise
        '''
        ur, matchobj = match_unsolicited(line)
        if not ur:
            return False
<<<<<<< HEAD

        if ur['name'] == 'Current status message':
            curState, _ = decodeStatus(line)
            for callback in self._onStatus:
                callback(curState, tstamp)
            return True
=======
>>>>>>> 4e4ea471
        if ur['name'] == 'Photometer begin':
            self._pause()
            return True
        if ur['name'] == 'Photometer end':
            mag = float(matchobj.group(1))
            for callback in self._onPhotometer:
                callback(mag, tstamp)
            self._resume()
            return True
        if ur['name'] == 'Current status message':
            curState, _ = decode(line)
            for callback in self._onStatus:
                callback(curState, tstamp)
            return True
        if ur['name'] == 'Thermopile I2C':
            return True
        log.error("We should never have reached this unsolicited response")
        return False
        

__all__ = [
    "Interval",
    "EMAProtocol", 
    "EMAProtocolFactory",
    "EMATimeoutError",
    "EMARangeError", 
    "EMAReturnError",
    "PERIOD",
    "ROOF_RELAY",
    "AUX_RELAY",
    "POWER_VOLT",
    "RAIN_PROB",
    "CLOUD_LEVEL",
    "ABS_PRESSURE",
    "CAL_PRESSURE",
    "CUR_PLUVIOM",
    "ACC_PLUVIOM",
    "PYRANOMETER",
    "PHOTOM_FREQ",
    "AMB_TEMP",
    "HUMIDITY",
    "DEW_POINT",
    "CUR_WIND_SPEED",
    "AVE_WIND_SPEED",
    "WIND_DIRECTION",
]<|MERGE_RESOLUTION|>--- conflicted
+++ resolved
@@ -2004,12 +2004,14 @@
         '''
         Pauses the sending of commands
         '''
+        log.debug("EMA protocol pause()")
         self.paused = True
 
     def _resume(self):
         '''
         Resume the sending of commands
         '''
+        log.debug("EMA protocol resume()")
         self.paused = False
         if len(self._queue) and not self.busy:
             self._retry()
@@ -2095,15 +2097,6 @@
         ur, matchobj = match_unsolicited(line)
         if not ur:
             return False
-<<<<<<< HEAD
-
-        if ur['name'] == 'Current status message':
-            curState, _ = decodeStatus(line)
-            for callback in self._onStatus:
-                callback(curState, tstamp)
-            return True
-=======
->>>>>>> 4e4ea471
         if ur['name'] == 'Photometer begin':
             self._pause()
             return True
@@ -2114,7 +2107,7 @@
             self._resume()
             return True
         if ur['name'] == 'Current status message':
-            curState, _ = decode(line)
+            curState, _ = decodeStatus(line)
             for callback in self._onStatus:
                 callback(curState, tstamp)
             return True
