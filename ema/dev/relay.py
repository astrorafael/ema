--- conflicted
+++ resolved
@@ -79,6 +79,190 @@
 	'''Conversion fromr EMA integer HHMM value to HH:MM string'''
 	return '%02d:%02d' % (itime // 100, itime % 100) 
 
+class AuxRelay(Alarmable, Device):
+
+	OPEN = 'open'
+
+	# Aux Relay Mode constants
+	AUTO   = 0
+	MANUAL = 5 # Manual mode, state ON by default.
+	TIMED  = 9
+
+	# Mapping from strings to constants and viceversa
+	MAPPING = {
+		'Auto'  : AUTO ,
+		'Manual': MANUAL ,
+		'Timed' : TIMED,
+		AUTO    : 'AUTO',
+		MANUAL  : 'MANUAL',
+		TIMED   : 'Timed' ,
+	}
+
+	REASON = {
+		'A' : 'Automatic switch off (heaters off)' ,
+		'a' : 'Manual or timed mode switch off' ,
+		'!' : 'Automatic switch off by humidity sensor read error' ,
+		'E' : 'Automatic switch on (heaters on)' ,
+		'e' : 'Manual or timed switch on' ,
+	}
+
+
+	def __init__(self, ema, parser, N):
+		lvl = parser.get("AUX_RELAY", "aux_relay_log")
+		log.setLevel(lvl)
+		mode         = parser.get("AUX_RELAY", "aux_mode")
+		tON          = parser.get("AUX_RELAY", "aux_on")
+		tOFF         = parser.get("AUX_RELAY", "aux_off")
+		scripts      = parser.get("AUX_RELAY","aux_relay_script").split(',')
+		script_mode  = parser.get("AUX_RELAY","aux_relay_mode")
+		publish_where = parser.get("AUX_RELAY","aux_relay_publish_where").split(',')
+		publish_what  = parser.get("AUX_RELAY","aux_relay_publish_what").split(',')
+		Alarmable.__init__(self,3)
+                Device.__init__(self, publish_where, publish_what)
+		myself = self if AuxRelay.MAPPING[mode] == AuxRelay.TIMED else None
+		self.mode = Parameter(ema, myself, AuxRelay.MAPPING[mode], **MODE)	
+		# get rid of : in   HH:MM   and transform it to a number
+		tON        =  timeFromString(tON)
+		tOFF       =  timeFromString(tOFF)
+		self.ton   = Parameter(ema, myself, tON,  **TON)
+		self.toff  = Parameter(ema, None,   tOFF, **TOFF)
+		self.relay = Vector(N)
+		self.ema   = ema
+		ema.addSync(self.mode)
+		ema.subscribeStatus(self)
+		ema.addParameter(self)
+		for script in scripts:
+			ema.notifier.addScript('AuxRelaySwitch', script_mode, script)
+		# ESTO ES NUEVO
+		window = parser.get("AUX_RELAY", "aux_window")
+		self.window =[ time.split('-') for time in window.split(',')  ]
+		analiza(self.window)
+
+	def onTimeoutDo(self):
+		if self.mode.value != AuxRelay.TIMED :
+			return
+		#if self.ton.isDone() : 
+			#self.toff.sync()
+		#else: 
+			#self.ton.sync()
+
+
+	def onStatus(self, message):
+		'''Aux Relay, accumulate open/close readings'''
+		c = message[SARB]
+		openFlag = True if c == 'E' or c == 'e' else False
+
+		# Handle initial feed
+		if self.relay.len() == 0:
+			self.relay.append(openFlag)
+			return
+
+		# Detects Open -> Close transitions and notify
+		if self.relay.last() and not openFlag:
+			log.warning("Aux Relay Switch Off: %s", AuxRelay.REASON[c])
+			self.relay.append(openFlag)
+			self.ema.notifier.onEventExecute('AuxRelaySwitch', "--status" , OFF, "--reason", c)
+		# Detects Close-> Open transitions and notify
+		elif not self.relay.last() and openFlag:
+			log.warning("Aux Relay Switch On: %s", AuxRelay.REASON[c])
+			self.relay.append(openFlag)
+			self.ema.notifier.onEventExecute('AuxRelaySwitch', "--status" , ON, "--reason", c)
+		else:
+			self.relay.append(openFlag)
+
+	@property
+	def current(self):
+		'''Return dictionary with current measured values'''
+		return { AuxRelay.OPEN: (self.relay.last() , '') }
+
+	@property
+	def average(self):
+		'''Return dictionary averaged values over a period of N samples'''
+		accum, n = self.relay.sum()
+		return { AuxRelay.OPEN: ((accum*100.0)/n, '%') }
+
+
+	@property
+	def parameter(self):
+		'''Return dictionary with calibration constants'''
+		return {
+			self.mode.name : (AuxRelay.MAPPING[self.mode.value] , self.mode.unit) ,
+			self.ton.name  : ( timeToString(self.ton.value), self.ton.unit) ,
+			self.toff.name : ( timeToString(self.toff.value), self.toff.unit) ,
+			}
+	
+		
+
+
+class RoofRelay(Device):
+
+	OPEN = 'open'
+
+	REASON = {
+		'A' : 'Manual switch on' ,
+		'a' : 'Manual switch on, overriding thresholds' ,
+	}
+
+	def __init__(self, ema,  parser, N):
+		publish_where = parser.get("ROOF_RELAY","roof_relay_publish_where").split(',')
+		publish_what  = parser.get("ROOF_RELAY","roof_relay_publish_what").split(',')
+		scripts    = parser.get("ROOF_RELAY","roof_relay_script").split(',')
+		relay_mode = parser.get("ROOF_RELAY","roof_relay_mode")
+                Device.__init__(self, publish_where, publish_what)
+		self.relay = Vector(N)
+		self.ema   = ema
+		ema.subscribeStatus(self)
+		ema.addCurrent(self)
+		ema.addAverage(self)
+		for script in scripts:
+			ema.notifier.addScript('RoofRelaySwitch', relay_mode, script)
+		
+
+	def onStatus(self, message):
+		'''Roof Relay, accumulate open (True) /close (False) readings'''
+		c = message[SRRB]
+		openFlag = False if c == 'C' else True
+
+		# Handle initial feed
+		if self.relay.len() == 0:
+			self.relay.append(openFlag)
+			return
+
+		# Detects Open -> Close transitions and notify
+		if self.relay.last() and not openFlag:
+			self.relay.append(openFlag)
+			self.ema.notifier.onEventExecute('RoofRelaySwitch', "--status" , OFF, "--reason", c)
+
+		# Detects Close-> Open transitions and notify
+		elif not self.relay.last() and openFlag:
+			self.relay.append(openFlag)
+			self.ema.notifier.onEventExecute('RoofRelaySwitch', "--status" , ON, "--reason", c)
+		else:
+			self.relay.append(openFlag)
+
+
+	@property
+	def current(self):
+		'''Return dictionary with current measured values'''
+		return { RoofRelay.OPEN: (self.relay.last() , '') }
+
+
+	@property
+	def average(self):
+		'''Return dictionary averaged values over a period of N samples'''
+		accum, n = self.relay.sum()
+		return { RoofRelay.OPEN: ((accum*100.0)/n, '%') }
+
+
+# ============================================================================
+# ============================================================================
+# ============================================================================
+
+import datetime
+
+def now():
+	return datetime.datetime.utcnow().replace(microsecond=0).time()
+
 def toMinutes(hhmm):
 	'''Converts an HH:MM sttring to minutes'''
 	minutes = int(hhmm[0:2])*60  + int(hhmm[3:5])
@@ -110,186 +294,3 @@
 		log.debug("detected last time window wrap around")
 
 
-
-class AuxRelay(Alarmable, Device):
-
-	OPEN = 'open'
-
-	# Aux Relay Mode constants
-	AUTO   = 0
-	MANUAL = 5 # Manual mode, state ON by default.
-	TIMED  = 9
-
-	# Mapping from strings to constants and viceversa
-	MAPPING = {
-		'Auto'  : AUTO ,
-		'Manual': MANUAL ,
-		'Timed' : TIMED,
-		AUTO    : 'AUTO',
-		MANUAL  : 'MANUAL',
-		TIMED   : 'Timed' ,
-	}
-
-	REASON = {
-		'A' : 'Automatic switch off (heaters off)' ,
-		'a' : 'Manual or timed mode switch off' ,
-		'!' : 'Automatic switch off by humidity sensor read error' ,
-		'E' : 'Automatic switch on (heaters on)' ,
-		'e' : 'Manual or timed switch on' ,
-	}
-
-
-	def __init__(self, ema, parser, N):
-		lvl = parser.get("AUX_RELAY", "aux_relay_log")
-		log.setLevel(lvl)
-		mode         = parser.get("AUX_RELAY", "aux_mode")
-		tON          = parser.get("AUX_RELAY", "aux_on")
-		tOFF         = parser.get("AUX_RELAY", "aux_off")
-		scripts      = parser.get("AUX_RELAY","aux_relay_script").split(',')
-		script_mode  = parser.get("AUX_RELAY","aux_relay_mode")
-		publish_where = parser.get("AUX_RELAY","aux_relay_publish_where").split(',')
-		publish_what  = parser.get("AUX_RELAY","aux_relay_publish_what").split(',')
-		Alarmable.__init__(self,3)
-<<<<<<< HEAD
-		Device.__init__(self, publish)
-=======
-                Device.__init__(self, publish_where, publish_what)
->>>>>>> d269f216
-		myself = self if AuxRelay.MAPPING[mode] == AuxRelay.TIMED else None
-		self.mode = Parameter(ema, myself, AuxRelay.MAPPING[mode], **MODE)	
-		# get rid of : in   HH:MM   and transform it to a number
-		tON        =  timeFromString(tON)
-		tOFF       =  timeFromString(tOFF)
-		self.ton   = Parameter(ema, myself, tON,  **TON)
-		self.toff  = Parameter(ema, None,   tOFF, **TOFF)
-		self.relay = Vector(N)
-		self.ema   = ema
-		ema.addSync(self.mode)
-		ema.subscribeStatus(self)
-		ema.addParameter(self)
-		for script in scripts:
-<<<<<<< HEAD
-			ema.notifier.addAuxRelayScript(script_mode, script)
-		# ESTO ES NUEVO
-		window = parser.get("AUX_RELAY", "aux_window")
-		self.window =[ time.split('-') for time in window.split(',')  ]
-		analiza(self.window)
-
-=======
-			ema.notifier.addScript('AuxRelaySwitch', script_mode, script)
->>>>>>> d269f216
-
-	def onTimeoutDo(self):
-		if self.mode.value != AuxRelay.TIMED :
-			return
-		#if self.ton.isDone() : 
-			#self.toff.sync()
-		#else: 
-			#self.ton.sync()
-
-
-	def onStatus(self, message):
-		'''Aux Relay, accumulate open/close readings'''
-		c = message[SARB]
-		openFlag = True if c == 'E' or c == 'e' else False
-
-		# Handle initial feed
-		if self.relay.len() == 0:
-			self.relay.append(openFlag)
-			return
-
-		# Detects Open -> Close transitions and notify
-		if self.relay.last() and not openFlag:
-			log.warning("Aux Relay Switch Off: %s", AuxRelay.REASON[c])
-			self.relay.append(openFlag)
-			self.ema.notifier.onEventExecute('AuxRelaySwitch', "--status" , OFF, "--reason", c)
-		# Detects Close-> Open transitions and notify
-		elif not self.relay.last() and openFlag:
-			log.warning("Aux Relay Switch On: %s", AuxRelay.REASON[c])
-			self.relay.append(openFlag)
-			self.ema.notifier.onEventExecute('AuxRelaySwitch', "--status" , ON, "--reason", c)
-		else:
-			self.relay.append(openFlag)
-
-	@property
-	def current(self):
-		'''Return dictionary with current measured values'''
-		return { AuxRelay.OPEN: (self.relay.last() , '') }
-
-	@property
-	def average(self):
-		'''Return dictionary averaged values over a period of N samples'''
-		accum, n = self.relay.sum()
-		return { AuxRelay.OPEN: ((accum*100.0)/n, '%') }
-
-
-	@property
-	def parameter(self):
-		'''Return dictionary with calibration constants'''
-		return {
-			self.mode.name : (AuxRelay.MAPPING[self.mode.value] , self.mode.unit) ,
-			self.ton.name  : ( timeToString(self.ton.value), self.ton.unit) ,
-			self.toff.name : ( timeToString(self.toff.value), self.toff.unit) ,
-			}
-	
-		
-
-
-class RoofRelay(Device):
-
-	OPEN = 'open'
-
-	REASON = {
-		'A' : 'Manual switch on' ,
-		'a' : 'Manual switch on, overriding thresholds' ,
-	}
-
-	def __init__(self, ema,  parser, N):
-		publish_where = parser.get("ROOF_RELAY","roof_relay_publish_where").split(',')
-		publish_what  = parser.get("ROOF_RELAY","roof_relay_publish_what").split(',')
-		scripts    = parser.get("ROOF_RELAY","roof_relay_script").split(',')
-		relay_mode = parser.get("ROOF_RELAY","roof_relay_mode")
-                Device.__init__(self, publish_where, publish_what)
-		self.relay = Vector(N)
-		self.ema   = ema
-		ema.subscribeStatus(self)
-		ema.addCurrent(self)
-		ema.addAverage(self)
-		for script in scripts:
-			ema.notifier.addScript('RoofRelaySwitch', relay_mode, script)
-		
-
-	def onStatus(self, message):
-		'''Roof Relay, accumulate open (True) /close (False) readings'''
-		c = message[SRRB]
-		openFlag = False if c == 'C' else True
-
-		# Handle initial feed
-		if self.relay.len() == 0:
-			self.relay.append(openFlag)
-			return
-
-		# Detects Open -> Close transitions and notify
-		if self.relay.last() and not openFlag:
-			self.relay.append(openFlag)
-			self.ema.notifier.onEventExecute('RoofRelaySwitch', "--status" , OFF, "--reason", c)
-
-		# Detects Close-> Open transitions and notify
-		elif not self.relay.last() and openFlag:
-			self.relay.append(openFlag)
-			self.ema.notifier.onEventExecute('RoofRelaySwitch', "--status" , ON, "--reason", c)
-		else:
-			self.relay.append(openFlag)
-
-
-	@property
-	def current(self):
-		'''Return dictionary with current measured values'''
-		return { RoofRelay.OPEN: (self.relay.last() , '') }
-
-
-	@property
-	def average(self):
-		'''Return dictionary averaged values over a period of N samples'''
-		accum, n = self.relay.sum()
-		return { RoofRelay.OPEN: ((accum*100.0)/n, '%') }